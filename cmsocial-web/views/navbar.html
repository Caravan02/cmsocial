--- conflicted
+++ resolved
@@ -15,29 +15,12 @@
           <a class="dropdown-toggle" data-toggle="dropdown" ng-if="category.entries.length > 1">
             <i class="fa {{category.icon}} fa-lg"></i> {{category.title | l10n}} <b class="caret"></b>
           </a>
-<<<<<<< HEAD
-          <ul class="dropdown-menu">
-            <li><a ui-sref="tasklist.page({pageNum: 1, tag: null, q: null})"><i class="fa fa-list-ol fa-fw"></i> {{'All tasks' | l10n}}</a></li>
-            <li><a ui-sref="tecniche"><i class="fa fa-rocket fa-fw"></i> {{'Problemi per tecnica' | l10n}}</a></li>
-            <li><a ui-sref="eventi"><i class="fa fa-trophy fa-fw"></i> {{'Problemi per evento' | l10n}}</a></li>
-<!--
-            <li><a href="#"><i class="fa fa-flask fa-fw"></i> Tutti i problemi, per tecnica</a></li>
-            <li><a href="#"><i class="fa fa-ban fa-fw"></i> Fase nazionale OII, per anno</a></li>
-            <li><a href="#"><i class="fa fa-ban fa-fw"></i> Fase territoriale OII, per anno</a></li>
-            <li class="divider"></li>
-            <li><a href="#"><i class="fa fa-ban fa-fw"></i> Problemi creati dagli utenti</a></li>
-            <li class="divider"></li>
--->
-            <li><a ui-sref="lessons"><i class="fa fa-pencil fa-fw"></i> {{'Lessons' | l10n}}</a></li>
-            <li><a ui-sref="tests"><i class="fa fa-pencil fa-fw"></i> {{'Quizzes' | l10n}}</a></li>
-=======
           <ul class="dropdown-menu" ng-if="category.entries.length > 1">
             <li ng-repeat="entry in category.entries">
                 <a ng-href="{{rt(entry)}}">
                     <i class="fa {{entry.icon}} fa-fw"></i> {{entry.title | l10n}}
                 </a>
             </li>
->>>>>>> 3763d9fc
           </ul>
         </li>
         <li ng-if="me.isLogged() && !cm.hasParticipation()">
